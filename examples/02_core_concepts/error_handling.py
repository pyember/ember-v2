--- conflicted
+++ resolved
@@ -381,11 +381,7 @@
     print("        # Fallback to cheaper model")
     print("        return models('gpt-3.5-turbo', prompt).text")
     print("```")
-<<<<<<< HEAD
-    print("\nNext: Explore the rich_specifications.py example!")
-=======
     print("\nNext: Explore the '03_simplified_apis' directory!")
->>>>>>> cb56d7d4
     
     return 0
 
