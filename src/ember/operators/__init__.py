"""Ember operators module.

This module provides the core operator system for Ember, based on the
simplified design with automatic JAX integration.

Key components:
- Operator: Base class for all operators with optional validation
- Common operators: Ensemble, ModelCall, Chain, Router, etc.
- Context operators: ContextAgnostic, ContextAware, ContextualInput, ContextualOutput
- Progressive disclosure from simple functions to complex systems
"""

# Import base operator
from ember.operators.base import Operator

# Import common operators
from ember.operators.common import (
    ModelCall,
    Ensemble,
    Chain,
    Router,
    LearnableRouter,
    Retry,
    Cache,
    ExtractText,
    ModelText,
    ensemble,
    chain,
    router,
)

# Import context operators
from ember.operators.common_context import (
    ContextAgnostic,
    ContextAware,
    ContextualData,
    InitialContext,
)

__all__ = [
    # Base class
    "Operator",
    
    # Common operator classes
    "ModelCall",
    "Ensemble",
    "Chain", 
    "Router",
    "LearnableRouter",
    "Retry",
    "Cache",
<<<<<<< HEAD
    "ExtractText",
    "ModelText",
    
=======

>>>>>>> 475dba0f
    # Convenience functions
    "ensemble",
    "chain",
    "router",
    
    # Context operators
    "ContextAgnostic",
    "ContextAware",
    "ContextualData",
    "InitialContext",
]<|MERGE_RESOLUTION|>--- conflicted
+++ resolved
@@ -49,13 +49,9 @@
     "LearnableRouter",
     "Retry",
     "Cache",
-<<<<<<< HEAD
     "ExtractText",
     "ModelText",
     
-=======
-
->>>>>>> 475dba0f
     # Convenience functions
     "ensemble",
     "chain",
